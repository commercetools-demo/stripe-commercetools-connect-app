import Stripe from 'stripe';
import { PaymentOutcome, PaymentResponseSchemaDTO } from '../../src/dtos/mock-payment.dto';

export const mockEvent__paymentIntent_amountCapturableUpdated: Stripe.Event = {
  id: 'evt_11111',
  object: 'event',
  api_version: '2024-04-10',
  created: 1717093717,
  data: {
    object: {
      id: 'pi_11111',
      object: 'payment_intent',
      amount: 12300,
      amount_capturable: 12300,
      amount_details: {
        tip: {},
      },
      amount_received: 0,
      application: null,
      application_fee_amount: null,
      automatic_payment_methods: null,
      canceled_at: null,
      cancellation_reason: null,
      capture_method: 'manual',
      client_secret: 'pi_22222',
      confirmation_method: 'automatic',
      created: 1717093717,
      currency: 'mxn',
      customer: null,
      description: 'Sport shoes',
      invoice: null,
      last_payment_error: null,
      latest_charge: 'ch_11111',
      livemode: false,
      metadata: {},
      next_action: null,
      on_behalf_of: null,
      payment_method: 'pm_11111',
      payment_method_configuration_details: null,
      payment_method_options: {
        card: {
          installments: null,
          mandate_options: null,
          network: null,
          request_three_d_secure: 'automatic',
        },
      },
      payment_method_types: ['card'],
      processing: null,
      receipt_email: null,
      review: null,
      setup_future_usage: null,
      shipping: null,
      source: null,
      statement_descriptor: 'Payment',
      statement_descriptor_suffix: null,
      status: 'requires_capture',
      transfer_data: null,
      transfer_group: null,
    },
  },
  livemode: false,
  pending_webhooks: 1,
  request: {
    id: 'req_11111',
    idempotency_key: '11111',
  },
  type: 'payment_intent.amount_capturable_updated',
};

export const mockEvent__paymentIntent_processing: Stripe.Event = {
  id: 'evt_00000000000',
  object: 'event',
  api_version: '2024-04-10',
  created: 1717093717,
  data: {
    object: {
      id: 'pi_11111',
      object: 'payment_intent',
      amount: 12300,
      amount_capturable: 12300,
      amount_details: {
        tip: {},
      },
      amount_received: 0,
      application: null,
      application_fee_amount: null,
      automatic_payment_methods: null,
      canceled_at: null,
      cancellation_reason: null,
      capture_method: 'manual',
      client_secret: 'pi_22222',
      confirmation_method: 'automatic',
      created: 1717093717,
      currency: 'mxn',
      customer: null,
      description: 'Sport shoes',
      invoice: null,
      last_payment_error: null,
      latest_charge: 'ch_11111',
      livemode: false,
      metadata: {},
      next_action: null,
      on_behalf_of: null,
      payment_method: 'pm_11111',
      payment_method_configuration_details: null,
      payment_method_options: {
        card: {
          installments: null,
          mandate_options: null,
          network: null,
          request_three_d_secure: 'automatic',
        },
      },
      payment_method_types: ['card'],
      processing: null,
      receipt_email: null,
      review: null,
      setup_future_usage: null,
      shipping: null,
      source: null,
      statement_descriptor: 'Payment',
      statement_descriptor_suffix: null,
      status: 'requires_capture',
      transfer_data: null,
      transfer_group: null,
    },
  },
  livemode: false,
  pending_webhooks: 1,
  request: {
    id: 'req_11111',
    idempotency_key: '11111',
  },
  type: 'payment_intent.processing',
};

export const mockEvent__paymentIntent_paymentFailed: Stripe.Event = {
  id: 'evt_11111',
  object: 'event',
  api_version: '2024-04-10',
  created: 1717093717,
  data: {
    object: {
      id: 'pi_11111',
      object: 'payment_intent',
      amount: 12300,
      amount_capturable: 12300,
      amount_details: {
        tip: {},
      },
      amount_received: 0,
      application: null,
      application_fee_amount: null,
      automatic_payment_methods: null,
      canceled_at: null,
      cancellation_reason: null,
      capture_method: 'manual',
      client_secret: 'pi_22222',
      confirmation_method: 'automatic',
      created: 1717093717,
      currency: 'mxn',
      customer: null,
      description: 'Sport shoes',
      invoice: null,
      last_payment_error: null,
      latest_charge: 'ch_11111',
      livemode: false,
      metadata: {},
      next_action: null,
      on_behalf_of: null,
      payment_method: 'pm_11111',
      payment_method_configuration_details: null,
      payment_method_options: {
        card: {
          installments: null,
          mandate_options: null,
          network: null,
          request_three_d_secure: 'automatic',
        },
      },
      payment_method_types: ['card'],
      processing: null,
      receipt_email: null,
      review: null,
      setup_future_usage: null,
      shipping: null,
      source: null,
      statement_descriptor: 'Payment',
      statement_descriptor_suffix: null,
      status: 'requires_capture',
      transfer_data: null,
      transfer_group: null,
    },
  },
  livemode: false,
  pending_webhooks: 1,
  request: {
    id: 'req_11111',
    idempotency_key: '11111',
  },
  type: 'payment_intent.payment_failed',
};

export const mockEvent__paymentIntent_succeeded: Stripe.Event = {
  id: 'evt_11111',
  object: 'event',
  api_version: '2024-04-10',
  created: 1717093717,
  data: {
    object: {
      id: 'pi_11111',
      object: 'payment_intent',
      amount: 12300,
      amount_capturable: 12300,
      amount_details: {
        tip: {},
      },
      amount_received: 0,
      application: null,
      application_fee_amount: null,
      automatic_payment_methods: null,
      canceled_at: null,
      cancellation_reason: null,
      capture_method: 'manual',
      client_secret: 'pi_22222',
      confirmation_method: 'automatic',
      created: 1717093717,
      currency: 'mxn',
      customer: null,
      description: 'Sport shoes',
      invoice: null,
      last_payment_error: null,
      latest_charge: 'ch_11111',
      livemode: false,
      metadata: {},
      next_action: null,
      on_behalf_of: null,
      payment_method: 'pm_11111',
      payment_method_configuration_details: null,
      payment_method_options: {
        card: {
          installments: null,
          mandate_options: null,
          network: null,
          request_three_d_secure: 'automatic',
        },
      },
      payment_method_types: ['card'],
      processing: null,
      receipt_email: null,
      review: null,
      setup_future_usage: null,
      shipping: null,
      source: null,
      statement_descriptor: 'Payment',
      statement_descriptor_suffix: null,
      status: 'requires_capture',
      transfer_data: null,
      transfer_group: null,
    },
  },
  livemode: false,
  pending_webhooks: 1,
  request: {
    id: 'req_11111',
    idempotency_key: '11111',
  },
  type: 'payment_intent.succeeded',
};

<<<<<<< HEAD
=======
export const mockEvent__charge_refund_captured: Stripe.Event = {
  id: 'evt_11111',
  object: 'event',
  api_version: '2024-04-10',
  created: 1717531265,
  data: {
    object: {
      id: 'ch_11111',
      object: 'charge',
      amount: 34500,
      amount_captured: 34500,
      amount_refunded: 34500,
      application: null,
      application_fee: null,
      application_fee_amount: null,
      balance_transaction: 'txn_11111',
      billing_details: {
        address: {
          city: null,
          country: null,
          line1: null,
          line2: null,
          postal_code: '12312',
          state: null
        },
        email: null,
        name: null,
        phone: null
      },
      calculated_statement_descriptor: 'ABCDE',
      captured: true,
      created: 1717529587,
      currency: 'mxn',
      customer: null,
      description: 'Sport shoes',
      disputed: false,
      failure_balance_transaction: null,
      failure_code: null,
      failure_message: null,
      fraud_details: {},
      invoice: null,
      livemode: false,
      metadata: {},
      on_behalf_of: null,
      outcome: {
        network_status: 'approved_by_network',
        reason: null,
        risk_level: 'normal',
        risk_score: 8,
        seller_message: 'Payment complete.',
        type: 'authorized'
      },
      paid: true,
      payment_intent: 'pi_11111',
      payment_method: 'pm_11111',
      payment_method_details: {
        card: {
          amount_authorized: 34500,
          brand: 'visa',
          checks: {
            address_line1_check: null,
            address_postal_code_check: 'pass',
            cvc_check: 'pass'
          },
          country: 'US',
          exp_month: 12,
          exp_year: 2026,
          extended_authorization: {
            status: 'disabled'
          },
          fingerprint: '12345',
          funding: 'credit',
          incremental_authorization: {
            status: 'unavailable'
          },
          installments: null,
          last4: '1111',
          mandate: null,
          multicapture: {
            status: 'unavailable'
          },
          network: 'visa',
          network_token: {
            used: false
          },
          overcapture: {
            maximum_amount_capturable: 34500,
            status: 'unavailable'
          },
          three_d_secure: null,
          wallet: null
        },
        type: 'card'
      },
      radar_options: {},
      receipt_email: null,
      receipt_number: null,
      receipt_url: 'https://pay.stripe.com/receipts/payment/ABCDE',
      refunded: true,
      review: null,
      shipping: null,
      source: null,
      source_transfer: null,
      statement_descriptor: 'ABCDE',
      statement_descriptor_suffix: null,
      status: 'succeeded',
      transfer_data: null,
      transfer_group: null
    },
    previous_attributes: {
      amount_refunded: 0,
      receipt_url: 'https://pay.stripe.com/receipts/payment/ABCDE',
      refunded: false
    }
  },
  livemode: false,
  pending_webhooks: 1,
  request: {
    id: 'req_11111',
    idempotency_key: '12345'
  },
  type: 'charge.refunded'
};

export const mockEvent__charge_refund_notCaptured: Stripe.Event = {
  id: 'evt_11111',
  object: 'event',
  api_version: '2024-04-10',
  created: 1717531265,
  data: {
    object: {
      id: 'ch_11111',
      object: 'charge',
      amount: 34500,
      amount_captured: 34500,
      amount_refunded: 34500,
      application: null,
      application_fee: null,
      application_fee_amount: null,
      balance_transaction: 'txn_11111',
      billing_details: {
        address: {
          city: null,
          country: null,
          line1: null,
          line2: null,
          postal_code: '12312',
          state: null
        },
        email: null,
        name: null,
        phone: null
      },
      calculated_statement_descriptor: 'ABCDE',
      captured: false,
      created: 1717529587,
      currency: 'mxn',
      customer: null,
      description: 'Sport shoes',
      disputed: false,
      failure_balance_transaction: null,
      failure_code: null,
      failure_message: null,
      fraud_details: {},
      invoice: null,
      livemode: false,
      metadata: {},
      on_behalf_of: null,
      outcome: {
        network_status: 'approved_by_network',
        reason: null,
        risk_level: 'normal',
        risk_score: 8,
        seller_message: 'Payment complete.',
        type: 'authorized'
      },
      paid: true,
      payment_intent: 'pi_11111',
      payment_method: 'pm_11111',
      payment_method_details: {
        card: {
          amount_authorized: 34500,
          brand: 'visa',
          checks: {
            address_line1_check: null,
            address_postal_code_check: 'pass',
            cvc_check: 'pass'
          },
          country: 'US',
          exp_month: 12,
          exp_year: 2026,
          extended_authorization: {
            status: 'disabled'
          },
          fingerprint: '12345',
          funding: 'credit',
          incremental_authorization: {
            status: 'unavailable'
          },
          installments: null,
          last4: '1111',
          mandate: null,
          multicapture: {
            status: 'unavailable'
          },
          network: 'visa',
          network_token: {
            used: false
          },
          overcapture: {
            maximum_amount_capturable: 34500,
            status: 'unavailable'
          },
          three_d_secure: null,
          wallet: null
        },
        type: 'card'
      },
      radar_options: {},
      receipt_email: null,
      receipt_number: null,
      receipt_url: 'https://pay.stripe.com/receipts/payment/ABCDE',
      refunded: true,
      review: null,
      shipping: null,
      source: null,
      source_transfer: null,
      statement_descriptor: 'ABCDE',
      statement_descriptor_suffix: null,
      status: 'succeeded',
      transfer_data: null,
      transfer_group: null
    },
    previous_attributes: {
      amount_refunded: 0,
      receipt_url: 'https://pay.stripe.com/receipts/payment/ABCDE',
      refunded: false
    }
  },
  livemode: false,
  pending_webhooks: 1,
  request: {
    id: 'req_11111',
    idempotency_key: '12345'
  },
  type: 'charge.refunded'
};

export const mockEvent__paymentIntent_canceled: Stripe.Event = {
  id: 'evt_11111',
  object: 'event',
  api_version: '2024-04-10',
  created: 1717607367,
  data: {
    object: {
      id: 'pi_11111',
      object: 'payment_intent',
      amount: 45600,
      amount_capturable: 0,
      amount_details: {
        tip: {}
      },
      amount_received: 0,
      application: null,
      application_fee_amount: null,
      automatic_payment_methods: null,
      canceled_at: 1717607367,
      cancellation_reason: 'requested_by_customer',
      capture_method: 'manual',
      client_secret: 'pi_11111AAAAA',
      confirmation_method: 'automatic',
      created: 1717452983,
      currency: 'mxn',
      customer: null,
      description: 'Sport shoes',
      invoice: null,
      last_payment_error: null,
      latest_charge: 'ch_11111',
      livemode: false,
      metadata: {},
      next_action: null,
      on_behalf_of: null,
      payment_method: 'pm_11111',
      payment_method_configuration_details: null,
      payment_method_options: {
        card: {
          installments: null,
          mandate_options: null,
          network: null,
          request_three_d_secure: 'automatic'
        }
      },
      payment_method_types: [
        'card'
      ],
      processing: null,
      receipt_email: null,
      review: null,
      setup_future_usage: null,
      shipping: null,
      source: null,
      statement_descriptor: 'asdad',
      statement_descriptor_suffix: null,
      status: 'canceled',
      transfer_data: null,
      transfer_group: null
    }
  },
  livemode: false,
  pending_webhooks: 1,
  request: {
    id: 'req_11111',
    idempotency_key: 'ASDFG-12345'
  },
  type: 'payment_intent.canceled'
};

export const mockRoute__getPaymentIntent_succeed: PaymentIntentResponseSchemaDTO = {
  id: 'mock_id',
  client_secret: 'mock_client_secret',
};

>>>>>>> 09c3a09d
export const mockRoute__payments_succeed: PaymentResponseSchemaDTO = {
  outcome: PaymentOutcome.INITIAL,
  ctPaymentReference: 'mock_paymentReference',
  sClientSecret: 'mock_client_secret',
};<|MERGE_RESOLUTION|>--- conflicted
+++ resolved
@@ -269,8 +269,6 @@
   type: 'payment_intent.succeeded',
 };
 
-<<<<<<< HEAD
-=======
 export const mockEvent__charge_refund_captured: Stripe.Event = {
   id: 'evt_11111',
   object: 'event',
@@ -593,7 +591,6 @@
   client_secret: 'mock_client_secret',
 };
 
->>>>>>> 09c3a09d
 export const mockRoute__payments_succeed: PaymentResponseSchemaDTO = {
   outcome: PaymentOutcome.INITIAL,
   ctPaymentReference: 'mock_paymentReference',
