import { describe, test, expect, jest, afterEach, beforeEach } from '@jest/globals';
import * as Actions from '../../src/connectors/actions';
import * as PostDeploy from '../../src/connectors/post-deploy';
import { mock_Stripe_retrieveWebhookEnpoints_response } from '../utils/mock-actions-data';

jest.mock('../../src/connectors/actions');

<<<<<<< HEAD
describe('post-deploy', () => {
  const originalEnv = process.env;
=======
describe('runPostDeployScripts', () => {
  const originalEnv = process.env
>>>>>>> f3a827dd

  beforeEach(() => {
    jest.setTimeout(10000);
    jest.resetAllMocks();
  });

  afterEach(() => {
    jest.restoreAllMocks();
    process.env = originalEnv;
  });

  test('should update the webhook endpoint URL when the URLs are different', async () => {
    process.env = { CONNECT_SERVICE_URL: 'https://yourApp.com/', STRIPE_WEBHOOK_ID: 'we_11111' };

    const mockRetrieveWe = jest
      .spyOn(Actions, 'retrieveWebhookEndpoint')
      .mockResolvedValue(mock_Stripe_retrieveWebhookEnpoints_response);
    const mockUpdateWe = jest.spyOn(Actions, 'updateWebhookEndpoint').mockResolvedValue();

    await PostDeploy.runPostDeployScripts();

    expect(mockRetrieveWe).toHaveBeenCalled();
    expect(mockUpdateWe).toHaveBeenCalled();
  });

  test('should not update the webhook endpoint URL when the URLs are the same', async () => {
    process.env = { CONNECT_SERVICE_URL: 'https://myApp.com/', STRIPE_WEBHOOK_ID: 'we_11111' };

    const mockRetrieveWe = jest
      .spyOn(Actions, 'retrieveWebhookEndpoint')
      .mockResolvedValue(mock_Stripe_retrieveWebhookEnpoints_response);
    const mockUpdateWe = jest.spyOn(Actions, 'updateWebhookEndpoint').mockResolvedValue();

    await PostDeploy.runPostDeployScripts();

    expect(mockRetrieveWe).toHaveBeenCalled();
    expect(mockUpdateWe).toHaveBeenCalledTimes(0);
  });

  test('should throw an error when a call to Stripe throws an error', async () => {
    process.env = { CONNECT_SERVICE_URL: 'https://yourApp.com/', STRIPE_WEBHOOK_ID: 'we_11111' };

    const mockError = new Error('No such webhook endpoint');
    const mockErrorMessage = `Post-deploy failed: ${mockError.message}\n`;
    const mockRetrieveWe = jest.spyOn(Actions, 'retrieveWebhookEndpoint').mockRejectedValueOnce(mockError);
    const writeSpy = jest.spyOn(process.stderr, 'write');

    await PostDeploy.runPostDeployScripts();

    expect(mockRetrieveWe).toHaveBeenCalled();
    expect(writeSpy).toHaveBeenCalledWith(mockErrorMessage);
  });

  test('should throw an error when the STRIPE_WEBHOOK_ID var is not assigned', async () => {
    process.env = { CONNECT_SERVICE_URL: 'https://yourApp.com/' };

    const mockErrorMessage = `Post-deploy failed: STRIPE_WEBHOOK_ID var is not assigned.\n`;
    const writeSpy = jest.spyOn(process.stderr, 'write');

    await PostDeploy.runPostDeployScripts();

    expect(writeSpy).toHaveBeenCalledWith(mockErrorMessage);
  });
});<|MERGE_RESOLUTION|>--- conflicted
+++ resolved
@@ -5,13 +5,8 @@
 
 jest.mock('../../src/connectors/actions');
 
-<<<<<<< HEAD
-describe('post-deploy', () => {
-  const originalEnv = process.env;
-=======
 describe('runPostDeployScripts', () => {
   const originalEnv = process.env
->>>>>>> f3a827dd
 
   beforeEach(() => {
     jest.setTimeout(10000);
