--- conflicted
+++ resolved
@@ -481,104 +481,6 @@
     expect(addPaymentMock).toHaveBeenCalled();
     expect(stripeApiUpdateMock).toHaveBeenCalled();
   });
-<<<<<<< HEAD
-=======
-
-  test('getPaymentIntent succeded, retrieve stripe paymentIntent ', async () => {
-    // mocking all the function calls
-    const getCartMock = jest
-      .spyOn(DefaultCartService.prototype, 'getCart')
-      .mockReturnValue(Promise.resolve(mockGetCartWithPaymentResult()));
-    const getPaymentAmountMock = jest
-      .spyOn(DefaultCartService.prototype, 'getPaymentAmount')
-      .mockResolvedValue(mockGetPaymentAmount);
-    const getPaymentMock = jest.spyOn(DefaultPaymentService.prototype, 'getPayment');
-    getPaymentMock.mockResolvedValue(mockGetPaymentResult);
-    Stripe.prototype.paymentIntents = {
-      retrieve: jest.fn(),
-    } as unknown as Stripe.PaymentIntentsResource;
-    const stripeApiMock = jest
-      .spyOn(Stripe.prototype.paymentIntents, 'retrieve')
-      .mockReturnValue(Promise.resolve(mockStripeRetrievePaymentResult));
-
-    const stripePaymentService: StripePaymentService = new StripePaymentService(opts);
-    const result = await stripePaymentService.getPaymentIntent();
-
-    // Or check that the relevant mocks have been called
-    expect(result).toStrictEqual(mockStripeRetrievePaymentResult);
-    expect(result).toBeDefined();
-    expect(getCartMock).toHaveBeenCalled();
-    expect(getPaymentMock).toHaveBeenCalled();
-    expect(getPaymentAmountMock).toHaveBeenCalled();
-    expect(stripeApiMock).toHaveBeenCalled();
-  });
-
-  test('getPaymentIntent failed, retrieve stripe paymentIntent ', async () => {
-    // mocking all the function calls
-    const getCartMock = jest
-      .spyOn(DefaultCartService.prototype, 'getCart')
-      .mockReturnValue(Promise.resolve(mockGetCartWithPaymentResult()));
-    const getPaymentAmountMock = jest
-      .spyOn(DefaultCartService.prototype, 'getPaymentAmount')
-      .mockResolvedValue(mockGetPaymentAmount);
-    const getPaymentMock = jest.spyOn(DefaultPaymentService.prototype, 'getPayment');
-    getPaymentMock.mockResolvedValue(mockGetPaymentResult);
-    Stripe.prototype.paymentIntents = {
-      retrieve: jest.fn(),
-    } as unknown as Stripe.PaymentIntentsResource;
-
-    const stripeApiMock = jest.spyOn(stripeApi().paymentIntents, 'retrieve').mockImplementation(() => {
-      throw new Error('error');
-    });
-
-    const wrapStripeError = jest
-      .spyOn(StripeClient, 'wrapStripeError')
-      .mockReturnValue(new Error('Unexpected error calling Stripe API'));
-
-    const stripePaymentService: StripePaymentService = new StripePaymentService(opts);
-    try {
-      await stripePaymentService.getPaymentIntent();
-    } catch (e) {
-      expect(wrapStripeError).toHaveBeenCalledWith(new Error('error'));
-    }
-
-    // Or check that the relevant mocks have been called
-    expect(getPaymentMock).toBeCalledWith({ id: 'paymentId' });
-    expect(getCartMock).toHaveBeenCalled();
-    expect(getPaymentAmountMock).toHaveBeenCalled();
-    expect(stripeApiMock).toHaveBeenCalled();
-  });
-
-  test('createPayment succeded', async () => {
-    const createPaymentOpts: CreatePayment = {
-      data: {
-        paymentMethod: {
-          type: 'card',
-          paymentIntent: 'paymentIntentId',
-        },
-      },
-    };
-    // mocking all the function calls
-    const getCartMock = jest
-      .spyOn(DefaultCartService.prototype, 'getCart')
-      .mockReturnValue(Promise.resolve(mockGetCartWithPaymentResult()));
-    const getPaymentMock = jest.spyOn(DefaultPaymentService.prototype, 'getPayment');
-    getPaymentMock.mockResolvedValue(mockGetPaymentResult);
-    const updatePaymentMock = jest
-      .spyOn(DefaultPaymentService.prototype, 'updatePayment')
-      .mockReturnValue(Promise.resolve(mockGetPaymentResult));
-
-    const stripePaymentService: StripePaymentService = new StripePaymentService(opts);
-    const result = await stripePaymentService.createPayment(createPaymentOpts);
-
-    expect(result.outcome).toStrictEqual('Initial');
-    expect(result).toBeDefined();
-
-    // Or check that the relevant mocks have been called
-    expect(getCartMock).toHaveBeenCalled();
-    expect(updatePaymentMock).toHaveBeenCalled();
-    expect(getPaymentMock).toBeCalledWith({ id: 'paymentId' });
-  });
 
   test('refundPaymentInCt succeded', async () => {
     const thisPaymentService: StripePaymentService = new StripePaymentService(opts);
@@ -659,5 +561,4 @@
 
     expect(Logger.log.error).toBeCalled();
   });
->>>>>>> 09c3a09d
 });