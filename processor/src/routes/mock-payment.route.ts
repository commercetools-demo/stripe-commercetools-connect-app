--- conflicted
+++ resolved
@@ -35,12 +35,8 @@
       return reply.status(200).send(resp);
     },
   );
-<<<<<<< HEAD
   fastify.get<{ Reply: string }>(
   // fastify.get<{ Reply: PaymentIntentResponseSchemaDTO }>(
-=======
-  fastify.get<{ Reply: PaymentIntentResponseSchemaDTO }>(
->>>>>>> 548b016d
     '/getPaymentIntent',
     {
       preHandler: [opts.sessionHeaderAuthHook.authenticate()],
@@ -51,16 +47,10 @@
       },
     },
     async (request, reply) => {
-<<<<<<< HEAD
       console.log("test")
       const resp = await opts.paymentService.getPaymentIntent();
       console.log(JSON.stringify(resp))
       return reply.status(200).send(JSON.stringify({"client_secret" : resp?.client_secret}));
-=======
-      const resp = await opts.paymentService.getPaymentIntent();
-
-      return reply.status(200).send(resp);
->>>>>>> 548b016d
     },
   );
 };