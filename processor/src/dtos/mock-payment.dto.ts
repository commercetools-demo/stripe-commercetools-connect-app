import { Static, Type } from '@sinclair/typebox';

export const CreatePaymentMethodSchema = Type.Object({
  type: Type.String(),
<<<<<<< HEAD
  confirmationToken: Type.Optional(Type.String()),
=======
>>>>>>> 5d3a484e
});

export const PaymentRequestSchema = Type.Object({
  paymentMethod: Type.Composite([CreatePaymentMethodSchema]),
  cart: Type.Object({
    id: Type.String(),
  }),
  paymentIntent: Type.Object({
    id: Type.String(),
  }),
});

export enum PaymentOutcome {
  AUTHORIZED = 'Authorized',
  REJECTED = 'Rejected',
  INITIAL = 'Initial',
}

export const PaymentOutcomeSchema = Type.Enum(PaymentOutcome);

export const PaymentResponseSchema = Type.Object({
  sClientSecret: Type.String(),
});

export const ConfigElementResponseSchema = Type.Object({
  cartInfo: Type.Object({
    amount: Type.Number(),
    currency: Type.String(),
  }),
  appearance: Type.Optional(Type.String()),
  captureMethod: Type.String(),
});

export const CtPaymentSchema = Type.Object({
  ctPaymentReference: Type.String(),
});

export type PaymentRequestSchemaDTO = Static<typeof PaymentRequestSchema>;
export type PaymentResponseSchemaDTO = Static<typeof PaymentResponseSchema>;
export type ConfigElementResponseSchemaDTO = Static<typeof ConfigElementResponseSchema>;
export type CtPaymentSchemaDTO = Static<typeof CtPaymentSchema>;<|MERGE_RESOLUTION|>--- conflicted
+++ resolved
@@ -2,10 +2,7 @@
 
 export const CreatePaymentMethodSchema = Type.Object({
   type: Type.String(),
-<<<<<<< HEAD
   confirmationToken: Type.Optional(Type.String()),
-=======
->>>>>>> 5d3a484e
 });
 
 export const PaymentRequestSchema = Type.Object({
