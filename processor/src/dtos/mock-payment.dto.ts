--- conflicted
+++ resolved
@@ -9,69 +9,8 @@
   paymentMethod: Type.Composite([CardPaymentMethodSchema]),
 });
 
-<<<<<<< HEAD
-export const AmountDetailsSchema = Type.Object({
-  tip: Type.Object({}),
-});
-export const AutomaticPaymentMethodsSchema = Type.Object({
-  enabled: Type.Boolean(),
-});
-export const PaymentMethodOptionsSchema = Type.Object({
-  card: Type.Object({
-    installments: Type.Null(),
-    mandate_options: Type.Null(),
-    network: Type.Null(),
-    request_three_d_secure: Type.String(),
-  }),
-  link: Type.Object({
-    persistent_token: Type.Null(),
-  }),
-});
-
-export const PaymentIntentResponseSchema = Type.Object({
-  id: Type.String(),
-  object: Type.String(),
-  amount: Type.Number(),
-  amount_capturable: Type.Number(),
-  amount_details: AmountDetailsSchema,
-  amount_received: Type.Number(),
-  application: Type.Null(),
-  application_fee_amount: Type.Null(),
-  automatic_payment_methods: AutomaticPaymentMethodsSchema,
-  canceled_at: Type.Null(),
-  cancellation_reason: Type.Null(),
-  capture_method: Type.String(),
-  client_secret: Type.String(),
-  confirmation_method: Type.String(),
-  created: Type.Number(),
-  currency: Type.String(),
-  customer: Type.Null(),
-  description: Type.Null(),
-  invoice: Type.Null(),
-  last_payment_error: Type.Null(),
-  latest_charge: Type.Null(),
-  livemode: Type.Boolean(),
-  metadata: Type.Object({}),
-  next_action: Type.Null(),
-  on_behalf_of: Type.Null(),
-  payment_method: Type.Null(),
-  payment_method_options: PaymentMethodOptionsSchema,
-  payment_method_types: Type.Array(Type.String()),
-  processing: Type.Null(),
-  receipt_email: Type.Null(),
-  review: Type.Null(),
-  setup_future_usage: Type.Null(),
-  shipping: Type.Null(),
-  source: Type.Null(),
-  statement_descriptor: Type.Null(),
-  statement_descriptor_suffix: Type.Null(),
-  status: Type.String(),
-  transfer_data: Type.Null(),
-  transfer_group: Type.Null(),
-=======
 export const PaymentIntentResponseSchema = Type.Object({
   client_secret: Type.String(),
->>>>>>> 548b016d
 });
 
 export enum PaymentOutcome {
