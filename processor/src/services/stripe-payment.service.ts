import Stripe from 'stripe';
import { statusHandler, healthCheckCommercetoolsPermissions } from '@commercetools/connect-payments-sdk';
import {
  CancelPaymentRequest,
  CapturePaymentRequest,
  ConfigResponse,
  PaymentProviderModificationResponse,
  RefundPaymentRequest,
  StatusResponse,
} from './types/operation.type';

import { SupportedPaymentComponentsSchemaDTO } from '../dtos/operations/payment-componets.dto';
import { PaymentModificationStatus, PaymentTransactions } from '../dtos/operations/payment-intents.dto';
import packageJSON from '../../package.json';

import { AbstractPaymentService } from './abstract-payment.service';
import { getConfig } from '../config/config';
import { paymentSDK } from '../payment-sdk';
import { CaptureMethod, CreatePayment, StripePaymentServiceOptions } from './types/stripe-payment.type';
import { PaymentOutcome, PaymentResponseSchemaDTO } from '../dtos/mock-payment.dto';
import { getCartIdFromContext, getPaymentInterfaceFromContext } from '../libs/fastify/context/context';
import { stripeApi, wrapStripeError } from '../clients/stripe.client';
import { log } from '../libs/logger';

export class StripePaymentService extends AbstractPaymentService {
  constructor(opts: StripePaymentServiceOptions) {
    super(opts.ctCartService, opts.ctPaymentService);
  }

  /**
   * Get configurations
   *
   * @remarks
   * Implementation to provide mocking configuration information
   *
   * @returns Promise with mocking object containing configuration information
   */
  public async config(): Promise<ConfigResponse> {
    const config = getConfig();
    return {
      clientKey: config.stripeSecretKey,
      environment: config.mockEnvironment,
    };
  }

  /**
   * Get status
   *
   * @remarks
   * Implementation to provide mocking status of external systems
   *
   * @returns Promise with mocking data containing a list of status from different external systems
   */
  public async status(): Promise<StatusResponse> {
    const handler = await statusHandler({
      timeout: getConfig().healthCheckTimeout,
      checks: [
        healthCheckCommercetoolsPermissions({
          requiredPermissions: [
            'manage_payments',
            'view_sessions',
            'view_api_clients',
            'manage_orders',
            'introspect_oauth_tokens',
            'manage_checkout_payment_intents',
          ],
          ctAuthorizationService: paymentSDK.ctAuthorizationService,
          projectKey: getConfig().projectKey,
        }),
        async () => {
          try {
            const paymentMethods = await stripeApi().paymentMethods.list({
              limit: 3,
            });
            return {
              name: 'Stripe Status check',
              status: 'UP',
              details: {
                paymentMethods,
              },
            };
          } catch (e) {
            return {
              name: 'Stripe Status check',
              status: 'DOWN',
              details: {
                error: e,
              },
            };
          }
        },
      ],
      metadataFn: async () => ({
        name: packageJSON.name,
        description: packageJSON.description,
        '@commercetools/connect-payments-sdk': packageJSON.dependencies['@commercetools/connect-payments-sdk'],
        stripe: packageJSON.dependencies['stripe'],
      }),
    })();

    return handler.body;
  }

  /**
   * Get supported payment components
   *
   * @remarks
   * Implementation to provide the mocking payment components supported by the processor.
   *
   * @returns Promise with mocking data containing a list of supported payment components
   */
  public async getSupportedPaymentComponents(): Promise<SupportedPaymentComponentsSchemaDTO> {
    return {
      components: [
        {
          type: 'card',
        },
      ],
    };
  }

  /**
   * Capture payment
   *
   * @remarks
   * Implementation to provide the mocking data for payment capture in external PSPs
   *
   * @param request - contains the amount and {@link https://docs.commercetools.com/api/projects/payments | Payment } defined in composable commerce
   * @returns Promise with mocking data containing operation status and PSP reference
   */
  public async capturePayment(request: CapturePaymentRequest): Promise<PaymentProviderModificationResponse> {
    return { outcome: PaymentModificationStatus.APPROVED, pspReference: request.payment.interfaceId as string };
  }

  public async cancelPayment(request: CancelPaymentRequest): Promise<PaymentProviderModificationResponse> {
    try {
      await stripeApi().paymentIntents.cancel(request.payment.interfaceId as string);

      return { outcome: PaymentModificationStatus.RECEIVED, pspReference: request.payment.interfaceId as string };
    } catch (e) {
      throw wrapStripeError(e);
    }
  }

  public async refundPayment(request: RefundPaymentRequest): Promise<PaymentProviderModificationResponse> {
    try {
      await stripeApi().refunds.create({
        payment_intent: request.payment.interfaceId,
      });

      return { outcome: PaymentModificationStatus.RECEIVED, pspReference: request.payment.interfaceId as string };
    } catch (e) {
      throw wrapStripeError(e);
    }
  }

  /**
   * Crate the 'Initial' payment to CT.
   *
   * @remarks
   * Implementation to provide the initial data to cart for payment creation in external PSPs
   *
   * @param {CreatePayment} opts - The options for creating the payment.
   * @returns {Promise<PaymentResponseSchemaDTO>} - The payment response.
   */
  public async createPayment(opts: CreatePayment): Promise<PaymentResponseSchemaDTO> {
    const ctCart = await this.ctCartService.getCart({
      id: getCartIdFromContext(),
    });

    const amountPlanned = await this.ctCartService.getPaymentAmount({ cart: ctCart });
    const paymentMethod = opts.data.paymentMethod;
    const captureModeConfig = getConfig().stripeCaptureMethod;
    let paymentIntent!: Stripe.PaymentIntent;
    try {
      // obtain customer from ct to add to paymentIntent
      paymentIntent = await stripeApi().paymentIntents.create({
        confirm: true,
        amount: amountPlanned.centAmount,
        currency: amountPlanned.currencyCode,
        confirmation_token: paymentMethod.confirmationToken,
        automatic_payment_methods: {
          enabled: true,
        },
        capture_method: captureModeConfig as CaptureMethod,
        metadata: {
          order_id: ctCart.id,
        },
      });
    } catch (e) {
      throw wrapStripeError(e);
    }

    // add payment intent to cart in ct (Payment)
    const ctPayment = await this.ctPaymentService.createPayment({
      amountPlanned: await this.ctCartService.getPaymentAmount({
        cart: ctCart,
      }),
      interfaceId: paymentIntent.id,
      paymentMethodInfo: {
        paymentInterface: getPaymentInterfaceFromContext() || 'mock',
      },
      ...(ctCart.customerId && {
        customer: {
          typeId: 'customer',
          id: ctCart.customerId,
        },
      }),
    });
    await this.ctCartService.addPayment({
      resource: {
        id: ctCart.id,
        version: ctCart.version,
      },
      paymentId: ctPayment.id,
    });

    const resultCode = PaymentOutcome.INITIAL;

    const paymentMethodType = paymentMethod.type;

    const updatedPayment = await this.ctPaymentService.updatePayment({
      id: ctPayment.id,
      paymentMethod: paymentMethodType,
      transaction: {
        type: PaymentTransactions.AUTHORIZATION,
        amount: ctPayment.amountPlanned,
        interactionId: paymentIntent.id,
        state: resultCode,
      },
    });

    try {
      await stripeApi().paymentIntents.update(paymentIntent.id, {
        metadata: {
          paymentId: updatedPayment.id,
        },
      });
    } catch (e) {
      throw wrapStripeError(e);
    }

    log.info(`PaymentIntent created and assigned to cart.`, {
      ctCartId: ctCart.id,
      stripePaymentIntentId: paymentIntent.id,
      ctPaymentId: updatedPayment.id,
    });

    return {
      outcome: resultCode,
      ctPaymentReference: updatedPayment.id,
      sClientSecret: paymentIntent.client_secret ?? '',
    };
  }

<<<<<<< HEAD
=======
  /**
   * Retrieves or creates a payment intent for a cart.
   *
   * @returns {Promise<PaymentIntentResponseSchemaDTO>} The payment intent.
   */
  async getPaymentIntent(): Promise<PaymentIntentResponseSchemaDTO> {
    const ctCart = await this.ctCartService.getCart({
      id: getCartIdFromContext(),
    });

    const amountPlanned = await this.ctCartService.getPaymentAmount({ cart: ctCart });
    // verify if payment intent exist in cart in ct
    if (ctCart.paymentInfo?.payments[0]) {
      try {
        const { interfaceId = '' } = await this.ctPaymentService.getPayment({
          id: ctCart.paymentInfo?.payments[0].id ?? '',
        });

        const rest = await stripeApi().paymentIntents.retrieve(interfaceId);
        log.info(`PaymentIntent retrieve.`, {
          ctCartId: ctCart.id,
          stripePaymentIntentId: interfaceId,
          payment_intent_metadata: rest.metadata,
        });
        return rest as PaymentIntentResponseSchemaDTO;
      } catch (e) {
        throw wrapStripeError(e);
      }
    } else {
      let paymentIntent!: Stripe.PaymentIntent;
      try {
        // obtain customer from ct to add to paymentIntent
        paymentIntent = await stripeApi().paymentIntents.create({
          amount: amountPlanned.centAmount,
          currency: amountPlanned.currencyCode,
          automatic_payment_methods: {
            enabled: true,
          },
          metadata: {
            order_id: ctCart.id,
          },
        });
      } catch (e) {
        throw wrapStripeError(e);
      }

      // add payment intent to cart in ct (Payment)
      const ctPayment = await this.ctPaymentService.createPayment({
        amountPlanned: await this.ctCartService.getPaymentAmount({
          cart: ctCart,
        }),
        interfaceId: paymentIntent.id,
        paymentMethodInfo: {
          paymentInterface: getPaymentInterfaceFromContext() || 'mock',
        },
        ...(ctCart.customerId && {
          customer: {
            typeId: 'customer',
            id: ctCart.customerId,
          },
        }),
      });
      await this.ctCartService.addPayment({
        resource: {
          id: ctCart.id,
          version: ctCart.version,
        },
        paymentId: ctPayment.id,
      });

      try {
        await stripeApi().paymentIntents.update(paymentIntent.id, {
          metadata: {
            paymentId: ctPayment.id,
          },
        });
      } catch (e) {
        throw wrapStripeError(e);
      }

      log.info(`PaymentIntent created and assigned to cart.`, {
        ctCartId: ctCart.id,
        stripePaymentIntentId: paymentIntent.id,
        ctPaymentId: ctPayment.id,
      });

      return paymentIntent as PaymentIntentResponseSchemaDTO;
    }
  }

  /**
   * Set payment transaction type 'Authorization' to status 'success' (money is ready to be capture).
   * 
   * @remarks MVP: The amount to authorize is the total of the order
   * @param {Stripe.Event} event - Event sent by Stripe webhooks.
   */
  public async setAuthorizationSuccessPayment(event: Stripe.Event) {
    const paymentIntent = event.data.object as Stripe.PaymentIntent;

    try {
      const ctPaymentId = this.getCtPaymentId(paymentIntent);
      log.info(
        `setAuthorizationSuccessPayment() function: get ct_payment[${ctPaymentId}] associated with payment_intent[${paymentIntent.id}]`,
      );
      const ctPayment = await this.ctPaymentService.getPayment({
        id: ctPaymentId,
      });

      await this.ctPaymentService.updatePayment({
        id: ctPayment.id,
        transaction: {
          type: PaymentTransactions.AUTHORIZATION,
          amount: ctPayment.amountPlanned,
          interactionId: paymentIntent.id,
          state: this.convertPaymentResultCode(PaymentOutcome.AUTHORIZED as PaymentOutcome),
        },
      });
    } catch (error) {
      log.error(
        `Error at setAuthorizationSuccessPayment() function, processing payment_intent[${paymentIntent.id}]:`,
        error,
      );
    }
  }

  /**
   * Refund a captured payment in commercetools after receiving a message from a webhook.
   * The payment will be updated only for charges with the attribute captured=true
   * 
   * @remarks MVP: The amount to refund is the total captured
   * @param {Stripe.Event} event - Event sent by Stripe webhooks.
   */
  async refundPaymentInCt(event: Stripe.Event) {
    const charge = event as Stripe.ChargeRefundedEvent;

    try {
      const paymentIntentId = charge.data.object.payment_intent as string;

      const paymentIntent = await stripeApi().paymentIntents.retrieve(paymentIntentId);

      const ctPaymentId = this.getCtPaymentId(paymentIntent);

      if (charge.data.object.captured) {
        await this.ctPaymentService.updatePayment({
          id: ctPaymentId,
          transaction: {
            type: PaymentTransactions.REFUND,
            amount: {
              centAmount: charge.data.object.amount_captured, // MVP refund the total captured
              currencyCode: charge.data.object.currency.toUpperCase()
            },
            interactionId: paymentIntentId,
            state: this.convertPaymentResultCode(PaymentOutcome.AUTHORIZED as PaymentOutcome),
          },
        });
      }
    } catch (error) {
      log.error(`Error processing refund of charge[${charge.id}] received from webhook.`, error);
    }
  }

  /**
   * Cancel an authorized payment in commercetools after receiving a message from a webhook.
   * 
   * @remarks MVP: The amount to cancel is the order's total
   * @param {Stripe.Event} event - Event sent by Stripe webhooks.
   */
  async cancelAuthorizationInCt(event: Stripe.Event) {
    const paymentIntent = event.data.object as Stripe.PaymentIntent;

    try {
      const ctPaymentId = this.getCtPaymentId(paymentIntent);

      await this.ctPaymentService.updatePayment({
        id: ctPaymentId,
        transaction: {
          type: PaymentTransactions.CANCEL_AUTHORIZATION,
          amount: {
            centAmount: paymentIntent.amount, // MVP cancel the total amount
            currencyCode: paymentIntent.currency.toUpperCase()
          },
          interactionId: paymentIntent.id,
          state: this.convertPaymentResultCode(PaymentOutcome.AUTHORIZED as PaymentOutcome),
        },
      });
    } catch (error) {
      log.error(
        `Error processing cancel of authorized payment_intent[${paymentIntent.id}] received from webhook.`,
        error);
    }
  }

  private getCtPaymentId(paymentIntent: Stripe.PaymentIntent): string {
    return paymentIntent.metadata.paymentId || '';
  }

>>>>>>> 09c3a09d
  private convertPaymentResultCode(resultCode: PaymentOutcome): string {
    switch (resultCode) {
      case PaymentOutcome.AUTHORIZED:
        return 'Success';
      case PaymentOutcome.REJECTED:
        return 'Failure';
      default:
        return 'Initial';
    }
  }
}<|MERGE_RESOLUTION|>--- conflicted
+++ resolved
@@ -223,7 +223,7 @@
       id: ctPayment.id,
       paymentMethod: paymentMethodType,
       transaction: {
-        type: PaymentTransactions.AUTHORIZATION,
+        type: 'Authorization',
         amount: ctPayment.amountPlanned,
         interactionId: paymentIntent.id,
         state: resultCode,
@@ -253,101 +253,10 @@
     };
   }
 
-<<<<<<< HEAD
-=======
-  /**
-   * Retrieves or creates a payment intent for a cart.
-   *
-   * @returns {Promise<PaymentIntentResponseSchemaDTO>} The payment intent.
-   */
-  async getPaymentIntent(): Promise<PaymentIntentResponseSchemaDTO> {
-    const ctCart = await this.ctCartService.getCart({
-      id: getCartIdFromContext(),
-    });
-
-    const amountPlanned = await this.ctCartService.getPaymentAmount({ cart: ctCart });
-    // verify if payment intent exist in cart in ct
-    if (ctCart.paymentInfo?.payments[0]) {
-      try {
-        const { interfaceId = '' } = await this.ctPaymentService.getPayment({
-          id: ctCart.paymentInfo?.payments[0].id ?? '',
-        });
-
-        const rest = await stripeApi().paymentIntents.retrieve(interfaceId);
-        log.info(`PaymentIntent retrieve.`, {
-          ctCartId: ctCart.id,
-          stripePaymentIntentId: interfaceId,
-          payment_intent_metadata: rest.metadata,
-        });
-        return rest as PaymentIntentResponseSchemaDTO;
-      } catch (e) {
-        throw wrapStripeError(e);
-      }
-    } else {
-      let paymentIntent!: Stripe.PaymentIntent;
-      try {
-        // obtain customer from ct to add to paymentIntent
-        paymentIntent = await stripeApi().paymentIntents.create({
-          amount: amountPlanned.centAmount,
-          currency: amountPlanned.currencyCode,
-          automatic_payment_methods: {
-            enabled: true,
-          },
-          metadata: {
-            order_id: ctCart.id,
-          },
-        });
-      } catch (e) {
-        throw wrapStripeError(e);
-      }
-
-      // add payment intent to cart in ct (Payment)
-      const ctPayment = await this.ctPaymentService.createPayment({
-        amountPlanned: await this.ctCartService.getPaymentAmount({
-          cart: ctCart,
-        }),
-        interfaceId: paymentIntent.id,
-        paymentMethodInfo: {
-          paymentInterface: getPaymentInterfaceFromContext() || 'mock',
-        },
-        ...(ctCart.customerId && {
-          customer: {
-            typeId: 'customer',
-            id: ctCart.customerId,
-          },
-        }),
-      });
-      await this.ctCartService.addPayment({
-        resource: {
-          id: ctCart.id,
-          version: ctCart.version,
-        },
-        paymentId: ctPayment.id,
-      });
-
-      try {
-        await stripeApi().paymentIntents.update(paymentIntent.id, {
-          metadata: {
-            paymentId: ctPayment.id,
-          },
-        });
-      } catch (e) {
-        throw wrapStripeError(e);
-      }
-
-      log.info(`PaymentIntent created and assigned to cart.`, {
-        ctCartId: ctCart.id,
-        stripePaymentIntentId: paymentIntent.id,
-        ctPaymentId: ctPayment.id,
-      });
-
-      return paymentIntent as PaymentIntentResponseSchemaDTO;
-    }
-  }
 
   /**
    * Set payment transaction type 'Authorization' to status 'success' (money is ready to be capture).
-   * 
+   *
    * @remarks MVP: The amount to authorize is the total of the order
    * @param {Stripe.Event} event - Event sent by Stripe webhooks.
    */
@@ -383,7 +292,7 @@
   /**
    * Refund a captured payment in commercetools after receiving a message from a webhook.
    * The payment will be updated only for charges with the attribute captured=true
-   * 
+   *
    * @remarks MVP: The amount to refund is the total captured
    * @param {Stripe.Event} event - Event sent by Stripe webhooks.
    */
@@ -418,7 +327,7 @@
 
   /**
    * Cancel an authorized payment in commercetools after receiving a message from a webhook.
-   * 
+   *
    * @remarks MVP: The amount to cancel is the order's total
    * @param {Stripe.Event} event - Event sent by Stripe webhooks.
    */
@@ -451,7 +360,6 @@
     return paymentIntent.metadata.paymentId || '';
   }
 
->>>>>>> 09c3a09d
   private convertPaymentResultCode(resultCode: PaymentOutcome): string {
     switch (resultCode) {
       case PaymentOutcome.AUTHORIZED:
