import Stripe from 'stripe';
import { statusHandler, healthCheckCommercetoolsPermissions } from '@commercetools/connect-payments-sdk';
import {
  CancelPaymentRequest,
  CapturePaymentRequest,
  ConfigResponse,
  PaymentProviderModificationResponse,
  RefundPaymentRequest,
  StatusResponse,
} from './types/operation.type';

import {
  PaymentComponentsSupported,
  SupportedPaymentComponentsSchemaDTO,
} from '../dtos/operations/payment-componets.dto';
import { PaymentModificationStatus, PaymentTransactions } from '../dtos/operations/payment-intents.dto';
import packageJSON from '../../package.json';

import { AbstractPaymentService } from './abstract-payment.service';
import { getConfig } from '../config/config';
import { paymentSDK } from '../payment-sdk';
import { CaptureMethod, StripePaymentServiceOptions } from './types/stripe-payment.type';
import {
  ConfigElementResponseSchemaDTO,
  PaymentOutcome,
  PaymentRequestSchemaDTO,
  PaymentResponseSchemaDTO,
} from '../dtos/mock-payment.dto';
import { getCartIdFromContext, getPaymentInterfaceFromContext } from '../libs/fastify/context/context';
import { stripeApi, wrapStripeError } from '../clients/stripe.client';
import { log } from '../libs/logger';
import crypto from 'crypto';

export class StripePaymentService extends AbstractPaymentService {
  constructor(opts: StripePaymentServiceOptions) {
    super(opts.ctCartService, opts.ctPaymentService);
  }

  /**
   * Get configurations
   *
   * @remarks
   * Implementation to provide mocking configuration information
   *
   * @returns Promise with mocking object containing configuration information
   */
  public async config(): Promise<ConfigResponse> {
    const config = getConfig();
    return {
      clientKey: config.stripeSecretKey,
      environment: config.mockEnvironment,
    };
  }

  /**
   * Get status
   *
   * @remarks
   * Implementation to provide mocking status of external systems
   *
   * @returns Promise with mocking data containing a list of status from different external systems
   */
  public async status(): Promise<StatusResponse> {
    const handler = await statusHandler({
      timeout: getConfig().healthCheckTimeout,
      checks: [
        healthCheckCommercetoolsPermissions({
          requiredPermissions: [
            'manage_payments',
            'view_sessions',
            'view_api_clients',
            'manage_orders',
            'introspect_oauth_tokens',
            'manage_checkout_payment_intents',
          ],
          ctAuthorizationService: paymentSDK.ctAuthorizationService,
          projectKey: getConfig().projectKey,
        }),
        async () => {
          try {
            const paymentMethods = await stripeApi().paymentMethods.list({
              limit: 3,
            });
            return {
              name: 'Stripe Status check',
              status: 'UP',
              details: {
                paymentMethods,
              },
            };
          } catch (e) {
            return {
              name: 'Stripe Status check',
              status: 'DOWN',
              details: {
                error: e,
              },
            };
          }
        },
      ],
      metadataFn: async () => ({
        name: packageJSON.name,
        description: packageJSON.description,
        '@commercetools/connect-payments-sdk': packageJSON.dependencies['@commercetools/connect-payments-sdk'],
        stripe: packageJSON.dependencies['stripe'],
      }),
    })();

    return handler.body;
  }

  /**
   * Get supported payment components
   *
   * @remarks
   * Implementation to provide the mocking payment components supported by the processor.
   *
   * @returns Promise with mocking data containing a list of supported payment components
   */
  public async getSupportedPaymentComponents(): Promise<SupportedPaymentComponentsSchemaDTO> {
    return {
      components: [
        {
          type: PaymentComponentsSupported.PAYMENT_ELEMENT.toString(),
        },
        {
          type: PaymentComponentsSupported.EXPRESS_CHECKOUT.toString(),
        },
      ],
    };
  }

  /**
   * Capture payment
   *
   * @remarks
   * Implementation to provide the mocking data for payment capture in external PSPs
   *
   * @param request - contains the amount and {@link https://docs.commercetools.com/api/projects/payments | Payment } defined in composable commerce
   * @returns Promise with mocking data containing operation status and PSP reference
   */
  public async capturePayment(request: CapturePaymentRequest): Promise<PaymentProviderModificationResponse> {
    return { outcome: PaymentModificationStatus.APPROVED, pspReference: request.payment.interfaceId as string };
  }

  public async cancelPayment(request: CancelPaymentRequest): Promise<PaymentProviderModificationResponse> {
    try {
      const idempotencyKey = crypto.randomUUID();
      await stripeApi().paymentIntents.cancel(request.payment.interfaceId as string, {
        idempotencyKey,
      });

      return { outcome: PaymentModificationStatus.RECEIVED, pspReference: request.payment.interfaceId as string };
    } catch (e) {
      throw wrapStripeError(e);
    }
  }

  public async refundPayment(request: RefundPaymentRequest): Promise<PaymentProviderModificationResponse> {
    try {
      const idempotencyKey = crypto.randomUUID();
      await stripeApi().refunds.create(
        {
          payment_intent: request.payment.interfaceId,
        },
        { idempotencyKey },
      );

      return { outcome: PaymentModificationStatus.RECEIVED, pspReference: request.payment.interfaceId as string };
    } catch (e) {
      throw wrapStripeError(e);
    }
  }

  /**
   * Crate the Payment Intent from Stripe
   *
   * @remarks
   * Implementation to provide the payment Intent from Stripe
   *
   * @returns {Promise<PaymentIntentResponseSchemaDTO>} - The payment response.
   */
  public async createPaymentIntentStripe(): Promise<PaymentResponseSchemaDTO> {
    const ctCart = await this.ctCartService.getCart({
      id: getCartIdFromContext(),
    });

    const amountPlanned = await this.ctCartService.getPaymentAmount({ cart: ctCart });
<<<<<<< HEAD
    const paymentMethod = opts.data.paymentMethod;
    const captureMethodConfig = getConfig().stripeCaptureMethod;
=======
    const captureModeConfig = getConfig().stripeCaptureMethod;
>>>>>>> 27f42f05
    let paymentIntent!: Stripe.PaymentIntent;
    try {
      const idempotencyKey = crypto.randomUUID();
      // obtain customer from ct to add to paymentIntent
      paymentIntent = await stripeApi().paymentIntents.create(
        {
          confirm: true,
          amount: amountPlanned.centAmount,
          currency: amountPlanned.currencyCode,
          automatic_payment_methods: {
            enabled: true,
          },
          capture_method: captureMethodConfig as CaptureMethod,
          metadata: {
            cart_id: ctCart.id,
            ct_project_key: getConfig().projectKey,
          },
        },
        {
          idempotencyKey,
        },
      );
    } catch (e) {
      throw wrapStripeError(e);
    }

    log.info(`PaymentIntent created.`, {
      ctCartId: ctCart.id,
      stripePaymentIntentId: paymentIntent.id,
    });

    return {
      outcome: PaymentOutcome.AUTHORIZED,
      sClientSecret: paymentIntent.client_secret ?? '',
    };
  }

  /**
   * If the capture mode is 'manual' create a payment in ct and update the payment_intent metadata in Stripe.
   *
   * @remarks MVP: The amount to authorize is the total of the order
   * @param {Stripe.Event} event - Event sent by Stripe webhooks.
   */
  public async authorizePaymentInCt(event: Stripe.Event) {
    const charge = event.data.object as Stripe.Charge;

    if (!charge.captured) {
      const createPaymentRequest: PaymentRequestSchemaDTO = {
        paymentMethod: {
          type: charge.payment_method as string,
        },
        cart: {
          id: charge.metadata.cart_id,
        },
        paymentIntent: {
          id: charge.payment_intent as string,
        },
      };

      try {
        await this.createPaymentCt(createPaymentRequest, PaymentTransactions.AUTHORIZATION);
      } catch (error) {
        log.error(`Error processing charge.succeeded[${charge.id}] received from webhook.`, error);
      }
    }
  }

  /**
   * Refund a captured payment in commercetools after receiving a message from a webhook.
   * The payment will be updated only for charges with the attribute captured=true
   *
   * @remarks MVP: The amount to refund is the total captured
   * @param {Stripe.Event} event - Event sent by Stripe webhooks.
   */
  async refundPaymentInCt(event: Stripe.Event) {
    const charge = event as Stripe.ChargeRefundedEvent;

    try {
      const paymentIntentId = charge.data.object.payment_intent as string;

      if (charge.data.object.captured) {
        await this.ctPaymentService.updatePayment({
          id: charge.data.object.metadata.ct_payment_id || '',
          transaction: {
            type: PaymentTransactions.REFUND,
            amount: {
              centAmount: charge.data.object.amount_captured, // MVP refund the total captured
              currencyCode: charge.data.object.currency.toUpperCase(),
            },
            interactionId: paymentIntentId,
            state: this.convertPaymentResultCode(PaymentOutcome.AUTHORIZED as PaymentOutcome),
          },
        });
      }
    } catch (error) {
      log.error(`Error processing refund of charge[${charge.id}] received from webhook.`, error);
    }
  }

  /**
   * Cancel an authorized payment in commercetools after receiving a message from a webhook.
   *
   * @remarks MVP: The amount to cancel is the order's total
   * @param {Stripe.Event} event - Event sent by Stripe webhooks.
   */
  async cancelAuthorizationInCt(event: Stripe.Event) {
    const paymentIntent = event.data.object as Stripe.PaymentIntent;

    try {
      const ctPaymentId = this.getCtPaymentId(paymentIntent);

      await this.ctPaymentService.updatePayment({
        id: ctPaymentId,
        transaction: {
          type: PaymentTransactions.CANCEL_AUTHORIZATION,
          amount: {
            centAmount: paymentIntent.amount, // MVP cancel the total amount
            currencyCode: paymentIntent.currency.toUpperCase(),
          },
          interactionId: paymentIntent.id,
          state: this.convertPaymentResultCode(PaymentOutcome.AUTHORIZED as PaymentOutcome),
        },
      });
    } catch (error) {
      log.error(
        `Error processing cancel of authorized payment_intent[${paymentIntent.id}] received from webhook.`,
        error,
      );
    }
  }

  /**
   * Charge an authorized payment in commercetools after receiving a message from a webhook.
   *
   * @remarks MVP: The charge amount is based on the amount received from Stripe. If the charge amount is less than the total amount, the difference will not register as a transaction in ct.
   * @param {Stripe.Event} event - Event sent by Stripe webhooks.
   */
  async chargePaymentInCt(event: Stripe.Event) {
    const paymentIntent = event.data.object as Stripe.PaymentIntent;

    try {
      const ctPaymentId = this.getCtPaymentId(paymentIntent);

      await this.ctPaymentService.updatePayment({
        id: ctPaymentId,
        transaction: {
          type: PaymentTransactions.CHARGE,
          amount: {
            centAmount: paymentIntent.amount_received, // MVP capture the amount_received
            currencyCode: paymentIntent.currency.toUpperCase(),
          },
          interactionId: paymentIntent.id,
          state: this.convertPaymentResultCode(PaymentOutcome.AUTHORIZED as PaymentOutcome),
        },
      });
    } catch (error) {
      log.error(
        `Error processing charge of authorized payment_intent[${paymentIntent.id}] received from webhook.`,
        error,
      );
    }
  }

  public async getConfigElement(opts: string): Promise<ConfigElementResponseSchemaDTO> {
    const ctCart = await this.ctCartService.getCart({
      id: getCartIdFromContext(),
    });

    const amountPlanned = await this.ctCartService.getPaymentAmount({ cart: ctCart });
    const appearance =
      opts.toUpperCase() === PaymentComponentsSupported.PAYMENT_ELEMENT.toString()
        ? getConfig().stripePaymentElementAppearance
        : getConfig().stripeExpressCheckoutAppearance;

    log.info(`Cart and Stripe.Element config retrieved.`, {
      cartId: ctCart.id,
      cartInfo: {
        amount: amountPlanned.centAmount,
        currency: amountPlanned.currencyCode,
      },
      stripeElementAppearance: appearance,
    });

    return {
      cartInfo: {
        amount: amountPlanned.centAmount,
        currency: amountPlanned.currencyCode,
      },
      appearance: appearance,
      captureMethod: getConfig().stripeCaptureMethod,
    };
  }

  /**
   * Create a new payment in ct, add the new payment to the cart and update the payment_intent metadata.
   * @param {PaymentRequestSchemaDTO} opts - Information about the payment in Stripe
   * @param {string} transactionType - Transaction type to add to the payment in ct once is created
   * @returns 
   */
  private async createPaymentCt(
    opts: PaymentRequestSchemaDTO,
    transactionType: string,
  ): Promise<PaymentResponseSchemaDTO> {
    const ctCart = await this.ctCartService.getCart({
      id: opts.cart.id,
    });

    const paymentMethod = opts.paymentMethod;

    // add payment intent to cart in ct (Payment)
    const ctPayment = await this.ctPaymentService.createPayment({
      amountPlanned: await this.ctCartService.getPaymentAmount({
        cart: ctCart,
      }),
      interfaceId: opts.paymentIntent.id,
      paymentMethodInfo: {
        paymentInterface: getPaymentInterfaceFromContext() || 'stripe',
      },
      ...(ctCart.customerId && {
        customer: {
          typeId: 'customer',
          id: ctCart.customerId,
        },
      }),
    });

    await this.ctCartService.addPayment({
      resource: {
        id: ctCart.id,
        version: ctCart.version,
      },
      paymentId: ctPayment.id,
    });

    const updatedPayment = await this.ctPaymentService.updatePayment({
      id: ctPayment.id,
      paymentMethod: paymentMethod.type,
      transaction: {
        type: transactionType,
        amount: ctPayment.amountPlanned,
        interactionId: opts.paymentIntent.id,
        state: this.convertPaymentResultCode(PaymentOutcome.AUTHORIZED as PaymentOutcome),
      },
    });

    try {
      const idempotencyKey = crypto.randomUUID();
      await stripeApi().paymentIntents.update(
        opts.paymentIntent.id,
        {
          metadata: {
            ct_payment_id: updatedPayment.id,
          },
        },
        { idempotencyKey },
      );
    } catch (e) {
      throw wrapStripeError(e);
    }

    log.info(`Payment created and assigned PSP reference.`, {
      ctCartId: ctCart.id,
      stripePaymentIntentId: opts.paymentIntent.id,
      ctPaymentId: updatedPayment.id,
    });

    return {
      outcome: PaymentOutcome.AUTHORIZED,
      ctPaymentReference: updatedPayment.id,
    };
  }

  private getCtPaymentId(paymentIntent: Stripe.PaymentIntent): string {
    return paymentIntent.metadata.ct_payment_id || '';
  }

  private convertPaymentResultCode(resultCode: PaymentOutcome): string {
    switch (resultCode) {
      case PaymentOutcome.AUTHORIZED:
        return 'Success';
      case PaymentOutcome.REJECTED:
        return 'Failure';
      default:
        return 'Initial';
    }
  }
}<|MERGE_RESOLUTION|>--- conflicted
+++ resolved
@@ -187,12 +187,7 @@
     });
 
     const amountPlanned = await this.ctCartService.getPaymentAmount({ cart: ctCart });
-<<<<<<< HEAD
-    const paymentMethod = opts.data.paymentMethod;
     const captureMethodConfig = getConfig().stripeCaptureMethod;
-=======
-    const captureModeConfig = getConfig().stripeCaptureMethod;
->>>>>>> 27f42f05
     let paymentIntent!: Stripe.PaymentIntent;
     try {
       const idempotencyKey = crypto.randomUUID();
@@ -390,7 +385,7 @@
    * Create a new payment in ct, add the new payment to the cart and update the payment_intent metadata.
    * @param {PaymentRequestSchemaDTO} opts - Information about the payment in Stripe
    * @param {string} transactionType - Transaction type to add to the payment in ct once is created
-   * @returns 
+   * @returns
    */
   private async createPaymentCt(
     opts: PaymentRequestSchemaDTO,
