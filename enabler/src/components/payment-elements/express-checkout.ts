import { StripeExpressCheckoutElement, StripeExpressCheckoutElementConfirmEvent } from "@stripe/stripe-js";
import { BaseStripePaymentComponent, StripeElementConfiguration } from "../base-configuration";

export type ExpressCheckoutErrorReason = {reason?: 'fail' | 'invalid_shipping_address'};

export class ExpressCheckout extends BaseStripePaymentComponent {

    constructor(baseOptions: StripeElementConfiguration) {
        super(baseOptions);
    }

    async submit(e){
        //MVP if additional information needs to be included in the payment intent, this method should be supplied with the necessary data.
        let { errors : processorError, sClientSecret : client_secret} = await fetch(`${this.processorURL}/payments`,{
            method : "GET",
            headers : {
                "Content-Type": "application/json",
                "x-session-id" : this.sessionId
            }
        }).then(res => res.json())

        if ( processorError && !client_secret) {
            console.warn(`Error in processor: ${processorError}`);
            return
        }

        let { error } = await this.stripeSDK.confirmPayment({
            elements: this.elementsSDK,
            clientSecret: client_secret,
            confirmParams : {
<<<<<<< HEAD
                return_url : `${this.returnURL}` 
=======
                return_url : `${this.returnURL}`
>>>>>>> 656f4c1b
            }
        });

        if (error) {
            this.onError?.(error);

            return;
        }

        this.onComplete(e);
    }

    mount(selector : string) {

        (this.element as StripeExpressCheckoutElement).mount(selector);

        (this.element as StripeExpressCheckoutElement).on("confirm", async (e : StripeExpressCheckoutElementConfirmEvent) => {
            this.submit(e);
        })
    }

}<|MERGE_RESOLUTION|>--- conflicted
+++ resolved
@@ -28,11 +28,7 @@
             elements: this.elementsSDK,
             clientSecret: client_secret,
             confirmParams : {
-<<<<<<< HEAD
-                return_url : `${this.returnURL}` 
-=======
                 return_url : `${this.returnURL}`
->>>>>>> 656f4c1b
             }
         });
 
@@ -54,4 +50,4 @@
         })
     }
 
-}+}
