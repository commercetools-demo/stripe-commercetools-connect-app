{
<<<<<<< HEAD
    "name": "enabler",
    "private": true,
    "version": "1.0.0",
    "type": "module",
    "scripts": {
        "dev": "vite --port 3001",
        "start": "serve public -l 8080 --cors",
        "test": "jest",
        "jest-clear-cache": "jest --clearCache",
        "build": "tsc && vite build",
        "preview": "vite preview",
        "serve": "npm run build && serve public -l 3000 --cors"
    },
    "dependencies": {
        "@babel/preset-typescript": "^7.24.7",
        "@stripe/stripe-js": "^3.3.0",
        "serve": "14.2.1"
    },
    "devDependencies": {
        "@types/node": "^20.14.0",
        "dotenv": "^16.4.5",
        "esbuild-jest": "^0.5.0",
        "jest": "29.7.0",
        "jest-environment-jsdom": "^29.7.0",
        "jest-fetch-mock": "^3.0.3",
        "sass": "1.74.1",
        "ts-jest": "^29.1.2",
        "typescript": "5.4.4",
        "vite": "5.2.8",
        "vite-plugin-css-injected-by-js": "3.5.0"
    }
=======
  "name": "enabler",
  "private": true,
  "version": "1.0.0",
  "type": "module",
  "scripts": {
    "dev": "vite --port 3000",
    "start": "serve public -l 8080 --cors",
    "test": "jest --detectOpenHandles",
    "build": "tsc && vite build",
    "preview": "vite preview",
    "serve": "npm run build && serve public -l 3000 --cors"
  },
  "dependencies": {
    "serve": "14.2.3"
  },
  "devDependencies": {
    "@types/node": "20.14.5",
    "jest": "29.7.0",
    "sass": "1.77.6",
    "ts-jest": "^29.1.5",
    "typescript": "5.4.5",
    "vite": "5.3.1",
    "vite-plugin-css-injected-by-js": "3.5.1"
  }
>>>>>>> e521d5fa
}<|MERGE_RESOLUTION|>--- conflicted
+++ resolved
@@ -1,11 +1,10 @@
 {
-<<<<<<< HEAD
     "name": "enabler",
     "private": true,
     "version": "1.0.0",
     "type": "module",
     "scripts": {
-        "dev": "vite --port 3001",
+        "dev": "vite --port 3000",
         "start": "serve public -l 8080 --cors",
         "test": "jest",
         "jest-clear-cache": "jest --clearCache",
@@ -16,45 +15,19 @@
     "dependencies": {
         "@babel/preset-typescript": "^7.24.7",
         "@stripe/stripe-js": "^3.3.0",
-        "serve": "14.2.1"
+        "serve": "14.2.3"
     },
     "devDependencies": {
-        "@types/node": "^20.14.0",
+        "@types/node": "^20.14.5",
         "dotenv": "^16.4.5",
         "esbuild-jest": "^0.5.0",
         "jest": "29.7.0",
         "jest-environment-jsdom": "^29.7.0",
         "jest-fetch-mock": "^3.0.3",
-        "sass": "1.74.1",
-        "ts-jest": "^29.1.2",
-        "typescript": "5.4.4",
-        "vite": "5.2.8",
-        "vite-plugin-css-injected-by-js": "3.5.0"
+        "sass": "1.77.6",
+        "ts-jest": "^29.1.5",
+        "typescript": "5.4.5",
+        "vite": "5.3.1",
+        "vite-plugin-css-injected-by-js": "3.5.1"
     }
-=======
-  "name": "enabler",
-  "private": true,
-  "version": "1.0.0",
-  "type": "module",
-  "scripts": {
-    "dev": "vite --port 3000",
-    "start": "serve public -l 8080 --cors",
-    "test": "jest --detectOpenHandles",
-    "build": "tsc && vite build",
-    "preview": "vite preview",
-    "serve": "npm run build && serve public -l 3000 --cors"
-  },
-  "dependencies": {
-    "serve": "14.2.3"
-  },
-  "devDependencies": {
-    "@types/node": "20.14.5",
-    "jest": "29.7.0",
-    "sass": "1.77.6",
-    "ts-jest": "^29.1.5",
-    "typescript": "5.4.5",
-    "vite": "5.3.1",
-    "vite-plugin-css-injected-by-js": "3.5.1"
-  }
->>>>>>> e521d5fa
 }